#!/usr/bin/env python3

import _pickle as pickle
import sqlite3

from .parser import parse_fasta

class Preprocessor(object):
  '''
  Object class that takes in a proteome FASTA file, k for k-mer size (split),
  and format to store preprocessed data.

  With the preprocess method, it will break the proteome into equal size k-mers
  and map them to locations within the individual proteins. The mapped keys and
  values will then be stored in either pickle files or a SQLite database.

  The proteins within the proteome will be assigned numbers along with the index
  position of each k-mer within the protein.

<<<<<<< HEAD
  Optional: protein IDs can be versioned, so the versioned_ids argument can be passed
  as True to store them as versioned.
  '''
  def __init__(self, proteome, split, preprocess_format, database='', smaller_proteome='', versioned_ids = False):
=======
  Optional: protein IDs can be versioned, so the versioned_protein_ids argument
  can be passed as True to store them as versioned.
  '''
  def __init__(self,
               proteome,
               split,
               preprocess_format,
               database='',
               versioned_protein_ids=False):

>>>>>>> a55cf864
    if split < 2:
      raise ValueError('k-sized split is invalid. Cannot be less than 2.')

    if preprocess_format == 'sql' and database == '':
      raise ValueError('SQL format selected but database path not specified.')

    self.proteome = proteome
    self.split = split
    self.preprocess_format = preprocess_format
    self.database = database
    self.smaller_proteome = smaller_proteome
    self.versioned_ids = versioned_ids

  def split_protein(self, seq, k):
    '''
    Splits a protein into equal sized k-mers on a rolling basis.
    Ex: k = 4, NSLFLTDLY --> ['NSLF', 'SLFL', 'LFLT', 'FLTD', 'LTDL', 'TDLY']
    '''
    kmers = []
    for i in range(len(seq)-k + 1):
      kmer = seq[i:i+k]
      kmers.append(kmer)
    return kmers

  def pickle_proteome(self, kmer_dict, names_dict):
    '''
    Takes the preprocessed proteome (below) and creates a pickle file for
    both k-mer and names dictionaries created. This is for compression and
    for being able to load the data in when a query is called.
    '''
    name = self.proteome.split('/')[-1].split('.')[0]
    with open(name + '_kmers' + '_' + str(self.split) + '.pickle', 'wb') as f:
      pickle.dump(kmer_dict, f)
    with open(name + '_names.pickle', 'wb') as f:
      pickle.dump(names_dict, f)

  def sql_proteome(self, kmer_dict, names_dict):
    '''
    Takes the preprocessed proteome (below) and creates SQLite tables for both
    the k-mer and names dictionaries created. These SQLite tables can then be
    used for searching. This is much faster for exact matching.
    '''
    name = self.proteome.split('/')[-1].split('.')[0]
    kmers_table = name + '_kmers' + '_' + str(self.split)
    names_table = name + '_names'

    if self.smaller_proteome != '':
      smaller_proteome_ids = []
      smaller_proteome = parse_fasta(self.smaller_proteome)
      for protein in smaller_proteome:
        protein_id = protein.id.split('|')[1]
        if self.versioned_ids:
          protein_id += '.' + str(protein.description).split('SV=')[1][0]
        smaller_proteome_ids.append(protein_id)

    conn = sqlite3.connect(self.database)
    c = conn.cursor()
    c.execute('CREATE TABLE IF NOT EXISTS "{k}"(kmer TEXT, position INT)'.format(k = kmers_table))
    c.execute('CREATE TABLE IF NOT EXISTS "{n}"(protein_number INT, protein_id TEXT, in_smaller_proteome INT, protein_existence_level INT)'.format(n = names_table))

    # make a row for each unique k-mer and position mapping
    for kmer, positions in kmer_dict.items():
      for position in positions:
        c.execute('INSERT INTO "{k}" (kmer, position) VALUES (?, ?)'.format(k = kmers_table), (str(kmer), position,))

    # make a row for each number to protein ID mapping
<<<<<<< HEAD
    for protein_number, protein_data in names_dict.items():
      
      in_smaller_proteome = 1 if protein_data[0] in smaller_proteome_ids else 0
      
      c.execute('INSERT INTO "{n}"(protein_number, protein_id, in_smaller_proteome, protein_existence_level) VALUES(?, ?, ?, ?)'.format(n = names_table), 
        (protein_number, protein_data[0], in_smaller_proteome, protein_data[1]))
=======
    for protein_number, protein_ID in names_dict.items():
      c.execute('INSERT INTO "{n}"(protein_number, protein_ID) VALUES(?, ?)'.format(n = names_table),
        (protein_number, protein_ID))
>>>>>>> a55cf864

    # create indexes for both k-mer and name tables
    c.execute('CREATE INDEX IF NOT EXISTS "{id}" ON "{k}"(kmer)'.format(id = kmers_table + '_id', k = kmers_table))
    c.execute('CREATE INDEX IF NOT EXISTS "{id}" ON "{n}"(protein_number)'.format(id = names_table + '_id', n = names_table))
    conn.commit()
    c.close()
    conn.close()

  def preprocess(self):
    '''
    Method which preprocessed the given proteome, by splitting each protein into
    k-mers and assigninga unique index to each unique k-mer within each protein.
    This is done by assigning a number to each protein and for each k-mer,
    multiplying the protein number by 100,000 and adding the index position of
    the index within the protein. This guarantees a unique index for each and
    every possible k-mer. Also, each protein # assigned is also mappedto the
    protein ID to be read back later after searching.
    '''
    proteome = parse_fasta(self.proteome)
    kmer_dict = {}
    names_dict = {}
    protein_count = 1

    for protein in proteome:
      kmers = self.split_protein(str(protein.seq), self.split)
      for i in range(len(kmers)):
        if kmers[i] in kmer_dict.keys():
          # add index to k-mer list
          kmer_dict[kmers[i]].append(protein_count * 100000 + i)
        else:
          # create entry for new k-mer
          kmer_dict[kmers[i]] = [protein_count * 100000 + i]

<<<<<<< HEAD
      # create names mapping # to protein ID (include versioned if argument is passed) 
      protein_id = str(protein.description).split(' ')[0]
=======
      # create mapping of protein # to protein ID
>>>>>>> a55cf864
      try:
        protein_existence_level = int(str(protein.description).split('PE=')[1][0])
        if self.versioned_ids:
          names_dict[protein_count] = (protein_id.split('|')[1] + '.' + str(protein.description).split('SV=')[1][0], protein_existence_level)
        else:
          names_dict[protein_count] = (protein_id.split('|')[1], protein_existence_level)
      except IndexError:
        names_dict[protein_count] = str(protein.description).split(' ')[0]

      protein_count += 1

    if self.preprocess_format == 'pickle':
      self.pickle_proteome(kmer_dict, names_dict)
    elif self.preprocess_format == 'sql':
      self.sql_proteome(kmer_dict, names_dict)
    else:
      raise AssertionError('Unexpected value of preprocessing format', self.preprocess_format)

    return kmer_dict, names_dict<|MERGE_RESOLUTION|>--- conflicted
+++ resolved
@@ -7,33 +7,20 @@
 
 class Preprocessor(object):
   '''
-  Object class that takes in a proteome FASTA file, k for k-mer size (split),
-  and format to store preprocessed data.
+  Object class that takes in a proteome FASTA file, k for k-mer size (split), and format to 
+  store preprocessed data.
 
-  With the preprocess method, it will break the proteome into equal size k-mers
-  and map them to locations within the individual proteins. The mapped keys and
-  values will then be stored in either pickle files or a SQLite database.
+  With the preprocess method, it will break the proteome into equal size k-mers and map 
+  them to locations within the individual proteins. The mapped keys and values will then 
+  be stored in either pickle files or a SQLite database.
 
-  The proteins within the proteome will be assigned numbers along with the index
-  position of each k-mer within the protein.
+  The proteins within the proteome will be assigned numbers along with the index position of 
+  each k-mer within the protein. 
 
-<<<<<<< HEAD
   Optional: protein IDs can be versioned, so the versioned_ids argument can be passed
   as True to store them as versioned.
   '''
   def __init__(self, proteome, split, preprocess_format, database='', smaller_proteome='', versioned_ids = False):
-=======
-  Optional: protein IDs can be versioned, so the versioned_protein_ids argument
-  can be passed as True to store them as versioned.
-  '''
-  def __init__(self,
-               proteome,
-               split,
-               preprocess_format,
-               database='',
-               versioned_protein_ids=False):
-
->>>>>>> a55cf864
     if split < 2:
       raise ValueError('k-sized split is invalid. Cannot be less than 2.')
 
@@ -60,7 +47,7 @@
 
   def pickle_proteome(self, kmer_dict, names_dict):
     '''
-    Takes the preprocessed proteome (below) and creates a pickle file for
+    Takes the preprocessed proteome (below) and creates a pickle file for 
     both k-mer and names dictionaries created. This is for compression and
     for being able to load the data in when a query is called.
     '''
@@ -72,13 +59,16 @@
 
   def sql_proteome(self, kmer_dict, names_dict):
     '''
-    Takes the preprocessed proteome (below) and creates SQLite tables for both
-    the k-mer and names dictionaries created. These SQLite tables can then be
-    used for searching. This is much faster for exact matching.
+    Takes the preprocessed proteome (below) and creates SQLite tables for both the 
+    k-mer and names dictionaries created. These SQLite tables can then be used 
+    for searching. This is much faster for exact matching.
     '''
     name = self.proteome.split('/')[-1].split('.')[0]
     kmers_table = name + '_kmers' + '_' + str(self.split)
     names_table = name + '_names'
+
+    conn = sqlite3.connect(self.database)
+    c = conn.cursor()
 
     if self.smaller_proteome != '':
       smaller_proteome_ids = []
@@ -88,11 +78,10 @@
         if self.versioned_ids:
           protein_id += '.' + str(protein.description).split('SV=')[1][0]
         smaller_proteome_ids.append(protein_id)
+      c.execute('CREATE TABLE IF NOT EXISTS "{n}"(protein_number INT, protein_id TEXT, in_smaller_proteome INT, protein_existence_level INT)'.format(n = names_table))
 
-    conn = sqlite3.connect(self.database)
-    c = conn.cursor()
     c.execute('CREATE TABLE IF NOT EXISTS "{k}"(kmer TEXT, position INT)'.format(k = kmers_table))
-    c.execute('CREATE TABLE IF NOT EXISTS "{n}"(protein_number INT, protein_id TEXT, in_smaller_proteome INT, protein_existence_level INT)'.format(n = names_table))
+    c.execute('CREATE TABLE IF NOT EXISTS "{n}"(protein_number INT, protein_id TEXT)'.format(n = names_table))
 
     # make a row for each unique k-mer and position mapping
     for kmer, positions in kmer_dict.items():
@@ -100,18 +89,14 @@
         c.execute('INSERT INTO "{k}" (kmer, position) VALUES (?, ?)'.format(k = kmers_table), (str(kmer), position,))
 
     # make a row for each number to protein ID mapping
-<<<<<<< HEAD
     for protein_number, protein_data in names_dict.items():
-      
-      in_smaller_proteome = 1 if protein_data[0] in smaller_proteome_ids else 0
-      
-      c.execute('INSERT INTO "{n}"(protein_number, protein_id, in_smaller_proteome, protein_existence_level) VALUES(?, ?, ?, ?)'.format(n = names_table), 
-        (protein_number, protein_data[0], in_smaller_proteome, protein_data[1]))
-=======
-    for protein_number, protein_ID in names_dict.items():
-      c.execute('INSERT INTO "{n}"(protein_number, protein_ID) VALUES(?, ?)'.format(n = names_table),
-        (protein_number, protein_ID))
->>>>>>> a55cf864
+      if self.smaller_proteome != '':
+        in_smaller_proteome = 1 if protein_data[0] in smaller_proteome_ids else 0
+        c.execute('INSERT INTO "{n}"(protein_number, protein_id, in_smaller_proteome, protein_existence_level) VALUES(?, ?, ?, ?)'.format(n = names_table), 
+          (protein_number, protein_data[0], in_smaller_proteome, protein_data[1]))
+      else:
+        c.execute('INSERT INTO "{n}"(protein_number, protein_id) VALUES(?, ?)'.format(n = names_table), 
+          (protein_number, protein_data[0]))
 
     # create indexes for both k-mer and name tables
     c.execute('CREATE INDEX IF NOT EXISTS "{id}" ON "{k}"(kmer)'.format(id = kmers_table + '_id', k = kmers_table))
@@ -122,13 +107,12 @@
 
   def preprocess(self):
     '''
-    Method which preprocessed the given proteome, by splitting each protein into
-    k-mers and assigninga unique index to each unique k-mer within each protein.
-    This is done by assigning a number to each protein and for each k-mer,
-    multiplying the protein number by 100,000 and adding the index position of
-    the index within the protein. This guarantees a unique index for each and
-    every possible k-mer. Also, each protein # assigned is also mappedto the
-    protein ID to be read back later after searching.
+    Method which preprocessed the given proteome, by splitting each protein into k-mers 
+    and assigninga unique index to each unique k-mer within each protein. This is done by 
+    assigning a number to each protein and for each k-mer, multiplying the protein number 
+    by 100,000 and adding the index position of the index within the protein. This 
+    guarantees a unique index for each and every possible k-mer. Also, each protein # 
+    assigned is also mappedto the protein ID to be read back later after searching.
     '''
     proteome = parse_fasta(self.proteome)
     kmer_dict = {}
@@ -139,18 +123,12 @@
       kmers = self.split_protein(str(protein.seq), self.split)
       for i in range(len(kmers)):
         if kmers[i] in kmer_dict.keys():
-          # add index to k-mer list
-          kmer_dict[kmers[i]].append(protein_count * 100000 + i)
-        else:
-          # create entry for new k-mer
-          kmer_dict[kmers[i]] = [protein_count * 100000 + i]
+          kmer_dict[kmers[i]].append(protein_count * 100000 + i) # add index to k-mer list 
+        else: 
+          kmer_dict[kmers[i]] = [protein_count * 100000 + i]     # create entry for new k-mer
 
-<<<<<<< HEAD
       # create names mapping # to protein ID (include versioned if argument is passed) 
       protein_id = str(protein.description).split(' ')[0]
-=======
-      # create mapping of protein # to protein ID
->>>>>>> a55cf864
       try:
         protein_existence_level = int(str(protein.description).split('PE=')[1][0])
         if self.versioned_ids:
@@ -158,7 +136,7 @@
         else:
           names_dict[protein_count] = (protein_id.split('|')[1], protein_existence_level)
       except IndexError:
-        names_dict[protein_count] = str(protein.description).split(' ')[0]
+        names_dict[protein_count] = (str(protein.description).split(' ')[0])
 
       protein_count += 1
 
